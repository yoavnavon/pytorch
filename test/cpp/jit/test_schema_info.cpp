#include <gtest/gtest.h>
#include <torch/csrc/utils/schema_info.h>

namespace torch {
namespace utils {
TEST(FunctionSchemaIsMutableTest, Basic) {
  c10::FunctionSchema schema = torch::jit::parseSchema(
      "aten::sub_.Tensor(Tensor(a!) self, Tensor other, *, Scalar alpha=1) -> (Tensor(a!))");
  ASSERT_TRUE(schema.is_mutable(0));
  ASSERT_TRUE(schema.is_mutable("self"));
  ASSERT_FALSE(schema.is_mutable(1));
  ASSERT_FALSE(schema.is_mutable("other"));
  ASSERT_FALSE(schema.is_mutable(2));
  ASSERT_FALSE(schema.is_mutable("alpha"));
}

TEST(FunctionSchemaIsMutableTest, InvalidArgument) {
<<<<<<< HEAD
  c10::FunctionSchema schema =
      torch::jit::getOperatorForLiteral(
          "aten::sub_.Tensor(Tensor(a!) self, Tensor other, *, Scalar alpha=1) -> (Tensor(a!))")
          ->schema();
=======
  c10::FunctionSchema schema = torch::jit::parseSchema(
      "aten::sub_.Tensor(Tensor(a!) self, Tensor other, *, Scalar alpha=1) -> (Tensor(a!))");
>>>>>>> 7f40a3ef
  ASSERT_THROW(schema.is_mutable(4), c10::Error);
  ASSERT_THROW(schema.is_mutable("named_argument"), c10::Error);
}

TEST(FunctionSchemaAreAliasingTest, Basic) {
  c10::FunctionSchema schema =
      torch::jit::getOperatorForLiteral(
          "aten::sub_.Tensor(Tensor(a!) self, Tensor other, *, Scalar alpha=1) -> (Tensor(a!))")
          ->schema();
  ASSERT_TRUE(schema.areAliasing({c10::input, 0}, {c10::output, 0}));
  ASSERT_FALSE(schema.areAliasing({c10::input, 1}, {c10::output, 0}));
  ASSERT_FALSE(schema.areAliasing({c10::input, 1}, {c10::input, 0}));
}

TEST(FunctionSchemaAreAliasingTest, InvalidArgument) {
  c10::FunctionSchema schema =
      torch::jit::getOperatorForLiteral(
          "aten::sub_.Tensor(Tensor(a!) self, Tensor other, *, Scalar alpha=1) -> (Tensor(a!))")
          ->schema();
  ASSERT_THROW(
      schema.areAliasing({c10::input, 15}, {c10::output, 0}), c10::Error);
  ASSERT_THROW(
      schema.areAliasing({c10::input, 0}, {c10::output, 15}), c10::Error);
}

TEST(FunctionSchemaAreAliasingTest, Wildcard) {
  c10::FunctionSchema schema =
      torch::jit::getOperatorForLiteral(
          "aten::split.Tensor(Tensor(a -> *) self, int split_size, int dim=0) -> Tensor(a)[]")
          ->schema();
  ASSERT_TRUE(schema.areAliasing({c10::input, 0}, {c10::output, 0}, true));
  ASSERT_FALSE(schema.areAliasing({c10::input, 0}, {c10::output, 0}, false));
}
} // namespace utils
} // namespace torch<|MERGE_RESOLUTION|>--- conflicted
+++ resolved
@@ -15,47 +15,43 @@
 }
 
 TEST(FunctionSchemaIsMutableTest, InvalidArgument) {
-<<<<<<< HEAD
-  c10::FunctionSchema schema =
-      torch::jit::getOperatorForLiteral(
-          "aten::sub_.Tensor(Tensor(a!) self, Tensor other, *, Scalar alpha=1) -> (Tensor(a!))")
-          ->schema();
-=======
   c10::FunctionSchema schema = torch::jit::parseSchema(
       "aten::sub_.Tensor(Tensor(a!) self, Tensor other, *, Scalar alpha=1) -> (Tensor(a!))");
->>>>>>> 7f40a3ef
   ASSERT_THROW(schema.is_mutable(4), c10::Error);
   ASSERT_THROW(schema.is_mutable("named_argument"), c10::Error);
 }
 
-TEST(FunctionSchemaAreAliasingTest, Basic) {
-  c10::FunctionSchema schema =
-      torch::jit::getOperatorForLiteral(
-          "aten::sub_.Tensor(Tensor(a!) self, Tensor other, *, Scalar alpha=1) -> (Tensor(a!))")
-          ->schema();
-  ASSERT_TRUE(schema.areAliasing({c10::input, 0}, {c10::output, 0}));
-  ASSERT_FALSE(schema.areAliasing({c10::input, 1}, {c10::output, 0}));
-  ASSERT_FALSE(schema.areAliasing({c10::input, 1}, {c10::input, 0}));
+TEST(FunctionSchemaMayAliasTest, Basic) {
+  c10::FunctionSchema schema = torch::jit::parseSchema(
+      "aten::sub_.Tensor(Tensor(a!) self, Tensor other, *, Scalar alpha=1) -> (Tensor(a!))");
+  ASSERT_TRUE(schema.may_alias(
+      {c10::SchemaArgType::input, 0}, {c10::SchemaArgType::output, 0}));
+  ASSERT_FALSE(schema.may_alias(
+      {c10::SchemaArgType::input, 1}, {c10::SchemaArgType::output, 0}));
+  ASSERT_FALSE(schema.may_alias(
+      {c10::SchemaArgType::input, 1}, {c10::SchemaArgType::input, 0}));
 }
 
-TEST(FunctionSchemaAreAliasingTest, InvalidArgument) {
-  c10::FunctionSchema schema =
-      torch::jit::getOperatorForLiteral(
-          "aten::sub_.Tensor(Tensor(a!) self, Tensor other, *, Scalar alpha=1) -> (Tensor(a!))")
-          ->schema();
+TEST(FunctionSchemaMayAliasTest, InvalidArgument) {
+  c10::FunctionSchema schema = torch::jit::parseSchema(
+      "aten::sub_.Tensor(Tensor(a!) self, Tensor other, *, Scalar alpha=1) -> (Tensor(a!))");
   ASSERT_THROW(
-      schema.areAliasing({c10::input, 15}, {c10::output, 0}), c10::Error);
+      schema.may_alias(
+          {c10::SchemaArgType::input, 15}, {c10::SchemaArgType::output, 0}),
+      c10::Error);
   ASSERT_THROW(
-      schema.areAliasing({c10::input, 0}, {c10::output, 15}), c10::Error);
+      schema.may_alias(
+          {c10::SchemaArgType::input, 0}, {c10::SchemaArgType::output, 15}),
+      c10::Error);
 }
 
-TEST(FunctionSchemaAreAliasingTest, Wildcard) {
-  c10::FunctionSchema schema =
-      torch::jit::getOperatorForLiteral(
-          "aten::split.Tensor(Tensor(a -> *) self, int split_size, int dim=0) -> Tensor(a)[]")
-          ->schema();
-  ASSERT_TRUE(schema.areAliasing({c10::input, 0}, {c10::output, 0}, true));
-  ASSERT_FALSE(schema.areAliasing({c10::input, 0}, {c10::output, 0}, false));
+TEST(FunctionSchemaMayAliasTest, Wildcard) {
+  c10::FunctionSchema schema = torch::jit::parseSchema(
+      "aten::test.Tensor(Tensor(*) self) -> (Tensor(*), Tensor)");
+  ASSERT_TRUE(schema.may_alias(
+      {c10::SchemaArgType::output, 0}, {c10::SchemaArgType::input, 0}));
+  ASSERT_FALSE(schema.may_alias(
+      {c10::SchemaArgType::output, 1}, {c10::SchemaArgType::input, 0}));
 }
 } // namespace utils
 } // namespace torch