--- conflicted
+++ resolved
@@ -345,43 +345,11 @@
         # In case we mutated shared state in the g graph!
         self.assertEqual(g(), f())
 
-<<<<<<< HEAD
-        g = make_fx(f, tracing_mode="fake")()
-        self.assertEqual(g(), f())
-        # In case we mutated shared state in the g graph!
-        self.assertEqual(g(), f())
-
-=======
->>>>>>> 51bbf632
     def test_constant_unbind(self):
         def f():
             val = torch.tensor([2])
             r, = torch.unbind(val, 0)
             return r.item()
-<<<<<<< HEAD
-
-        g = make_fx(f)()
-        self.assertEqual(g(), f())
-
-    def test_issue82547(self):
-        x = nn.Parameter(torch.randn(3, 3))
-
-        def f():
-            return torch.ops.aten.t.default(x)
-        self.assertRaisesRegex(Exception, "non-Fake Tensor", lambda: make_fx(f, tracing_mode="fake")())
-
-        class A(torch.Tensor):
-            pass
-
-        x = A(torch.randn(3, 3))
-        self.assertRaisesRegex(TypeError, "no implementation found", lambda: make_fx(f, tracing_mode="fake")())
-
-    def test_use_fake_and_tensor(self):
-        def f(x, y):
-            z = torch.tensor([2.0, 3.0])
-            return x + y + z
-=======
->>>>>>> 51bbf632
 
         g = make_fx(f, tracing_mode=self.tracing_mode)()
         self.assertEqual(g(), f())
