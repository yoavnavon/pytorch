--- conflicted
+++ resolved
@@ -130,7 +130,6 @@
 
 def jit_code_filter(code: CodeType) -> bool:
     """
-<<<<<<< HEAD
     Custom CodeFilter for Torchscript to trace forward calls.
     The custom CodeFilter is required while scripting a FX Traced forward calls.
     FX Traced forward calls have `code.co_filename` start with '<' which is used
@@ -142,28 +141,8 @@
     excludes tracing of stdlib and site-packages.
     """
     # Filter code without a source file and exclude this check for 'forward' calls.
-=======
-    Custom CodeFilter for Torchscript to trace forward calls
-    The code filter is similar to default code filter for monkeytype and
-    excludes tracing of stdlib and site-packages.
-    """
-    # Filter code without a source file
->>>>>>> 29f80854
     if code.co_name != 'forward' and (not code.co_filename or code.co_filename[0] == '<'):
         return False
 
     filename = pathlib.Path(code.co_filename).resolve()
-    # if MONKEYTYPE_TRACE_MODULES is defined, trace only specified packages or modules
-    trace_modules_str = os.environ.get('MONKEYTYPE_TRACE_MODULES')
-    if trace_modules_str is not None:
-        trace_modules = trace_modules_str.split(',')
-        # try to remove lib_path to only check package and module names
-        for lib_path in LIB_PATHS:
-            try:
-                filename = filename.relative_to(lib_path)
-                break
-            except ValueError:
-                pass
-        return any(m == filename.stem or m in filename.parts for m in trace_modules)
-    else:
-        return not any(_startswith(filename, lib_path) for lib_path in LIB_PATHS)+    return not any(_startswith(filename, lib_path) for lib_path in LIB_PATHS)