--- conflicted
+++ resolved
@@ -62,7 +62,6 @@
   ASSERT_TRUE(schema.is_mutable(1));
   ASSERT_TRUE(schema.is_mutable("other"));
 }
-<<<<<<< HEAD
 
 TEST(SchemaInfoIsMutableTest, InstanceNorm) {
   SchemaInfo schema_info(
@@ -84,8 +83,6 @@
   ASSERT_TRUE(schema_info.is_mutable("running_var"));
 }
 
-=======
->>>>>>> e5c830b4
 TEST(SchemaInfoIsNonDeterministicTest, Basic) {
   SchemaInfo deterministic_schema_info(
       "aten::sub_.Tensor(Tensor(a!) self, Tensor other, *, Scalar alpha=1) -> (Tensor(a!))");
@@ -95,24 +92,14 @@
   ASSERT_TRUE(nondeterministic_schema_info.is_non_deterministic());
 }
 
-<<<<<<< HEAD
 TEST(SchemaInfoIsNonDeterministicTest, Dropout) {
   SchemaInfo droupout_schema_info(
       "aten::dropout(Tensor input, float p, bool train) -> Tensor");
-  ASSERT_TRUE(droupout_schema_info.isNonDeterministic());
+  ASSERT_TRUE(droupout_schema_info.is_non_deterministic());
   droupout_schema_info.addArgumentValue("train", false);
-  ASSERT_FALSE(droupout_schema_info.isNonDeterministic());
+  ASSERT_FALSE(droupout_schema_info.is_non_deterministic());
 }
 
-TEST(FunctionSchemaAreAliasingTest, Basic) {
-  c10::FunctionSchema schema =
-      torch::jit::getOperatorForLiteral(
-          "aten::sub_.Tensor(Tensor(a!) self, Tensor other, *, Scalar alpha=1) -> (Tensor(a!))")
-          ->schema();
-  ASSERT_TRUE(schema.areAliasing({c10::input, 0}, {c10::output, 0}));
-  ASSERT_FALSE(schema.areAliasing({c10::input, 1}, {c10::output, 0}));
-  ASSERT_FALSE(schema.areAliasing({c10::input, 1}, {c10::input, 0}));
-=======
 TEST(FunctionSchemaMayAliasTest, Basic) {
   c10::FunctionSchema schema = torch::jit::parseSchema(
       "aten::sub_.Tensor(Tensor(a!) self, Tensor other, *, Scalar alpha=1) -> (Tensor(a!))");
@@ -122,7 +109,6 @@
       {c10::SchemaArgType::input, 1}, {c10::SchemaArgType::output, 0}));
   ASSERT_FALSE(schema.may_alias(
       {c10::SchemaArgType::input, 1}, {c10::SchemaArgType::input, 0}));
->>>>>>> e5c830b4
 }
 
 TEST(FunctionSchemaMayAliasTest, InvalidArgument) {
