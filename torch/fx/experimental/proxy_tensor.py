--- conflicted
+++ resolved
@@ -73,23 +73,6 @@
 def proxy_call(func_overload, args, kwargs=None):
     if kwargs is None:
         kwargs = {}
-<<<<<<< HEAD
-
-    if func_overload == torch.ops.prim.device.default:
-        return args[0].fake_device
-    if func_overload == aten.sym_size.default:
-        return None
-    if func_overload == aten.sym_stride.default:
-        return None
-    if func_overload == aten.stride.default:
-        return None
-    if func_overload == aten.size.default:
-        return None
-    if func_overload == aten.dim.default:
-        return len(args[0].shape)
-
-=======
->>>>>>> 0282d467
     func = func_overload.overloadpacket
     if func_overload in CURRENT_DECOMPOSITION_TABLE:
         return CURRENT_DECOMPOSITION_TABLE[func_overload](*args, **kwargs)
@@ -188,25 +171,6 @@
 
 
     @staticmethod
-<<<<<<< HEAD
-    def __new__(cls, elem, proxy, *, requires_grad=None):
-        # r = torch.Tensor._make_wrapper_subclass(  # type: ignore[attr-defined]
-        #     cls,
-        #     elem.shape, dtype=elem.dtype, layout=elem.layout, device=elem.device,
-        #     requires_grad=requires_grad if requires_grad is not None else False, strides=elem.stride(),
-        #     storage_offset=elem.storage_offset()
-        # )
-        def create_proxy_symint(sym_int, new_proxy):
-            return torch._C.SymbolicIntNode.new_symint(ProxySymInt(sym_int, new_proxy))
-
-        r = torch.Tensor._make_wrapper_subclass(
-            cls, [
-                create_proxy_symint(elem.shape[i], proxy.size(i)) for i in range(len(elem.shape))
-            ], dtype=elem.dtype, layout=elem.layout, device=elem.device, requires_grad=elem.requires_grad,
-            strides=[
-                create_proxy_symint(stride_i, proxy.stride(i)) for i, stride_i in enumerate(create_contiguous(elem.shape))
-            ], storage_offset=elem.storage_offset())
-=======
     def __new__(cls, elem, proxy, *, requires_grad=None, constant=None):
         r = torch.Tensor._make_wrapper_subclass(  # type: ignore[attr-defined]
             cls,
@@ -214,7 +178,6 @@
             requires_grad=requires_grad if requires_grad is not None else False, strides=elem.stride(),
             storage_offset=elem.storage_offset()
         )
->>>>>>> 0282d467
         return r
 
     def __init__(self, elem, proxy, *, requires_grad=None, constant=None):
