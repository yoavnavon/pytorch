--- conflicted
+++ resolved
@@ -111,15 +111,12 @@
     ("aten::_transform_bias_rescale_qkv", datetime.date(9999, 1, 1)),
     ("aten::scatter_reduce.two", datetime.date(2022, 4, 15)),
     ("aten::_s_where", datetime.date(2022, 9, 30)),
-<<<<<<< HEAD
-    ("aten::_cat", datetime.date(2022, 5, 15)),
-=======
     ("quantized::conv2d_cudnn", datetime.date(2022, 3, 22)),
     ("quantized::conv2d_relu_cudnn", datetime.date(2022, 3, 22)),
     ("quantized::softmax", datetime.date(2022, 4, 15)),
     ("prim::infer_squeeze_size.dim", datetime.date(9999, 1, 1)),
     ("prim::infer_squeeze_size", datetime.date(9999, 1, 1)),
->>>>>>> 9b639f26
+    ("aten::_cat", datetime.date(2022, 5, 15)),
 ]
 
 ALLOW_LIST_COMPILED = [
