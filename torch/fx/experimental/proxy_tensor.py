--- conflicted
+++ resolved
@@ -89,19 +89,11 @@
     global IS_STRICT
     IS_STRICT = val
 
-<<<<<<< HEAD
-def wrap_output(inner_res, proxy_res, *, constant):
-    def wrap_with_proxy(e, proxy, constant):
-        if isinstance(e, torch.Tensor):
-            with no_dispatch():
-                return ProxyTensor(e, proxy, constant=constant)
-=======
 def wrap_output(inner_res, proxy_res, *, constant, proxy_mode):
     def wrap_with_proxy(e, proxy, constant):
         if isinstance(e, torch.Tensor):
             with no_dispatch():
                 return ProxyTensor(e, proxy, constant=constant, proxy_mode=proxy_mode)
->>>>>>> 51bbf632
         else:
             return e
 
