#pragma once

#include <cstdint>
#include <memory>
#include <mutex>
#include <type_traits>
#include <utility>

#include <ATen/Context.h>
#include <c10/core/DeviceType.h>
#include <c10/macros/Macros.h>
#include <c10/util/flat_hash_map.h>
#include <c10/util/variant.h>
#include <torch/csrc/profiler/containers.h>
#include <torch/csrc/profiler/kineto_shim.h>
#include <torch/csrc/profiler/util.h>

namespace torch {
namespace profiler {
namespace impl {

enum class EventType : uint8_t {
  TorchOp = 0,
  Backend,
  Allocation
};

template <EventType>
struct ExtraFields;

struct TorchOpBasicFields {
  uint64_t correlation_id_;
  int64_t sequence_number_;
  uint64_t forward_tid_;
  at::RecordScope scope_;
  bool is_async_;
  int64_t debug_handle_;
  std::string name_;

  // Set in the exit callback.
  uint64_t end_tid_{0};
};

struct Inputs {
  std::vector<std::vector<int64_t>> shapes_;
  std::vector<std::string> dtypes_;
};

using jit_stack_t = std::vector<std::string>;
using jit_modules_t = std::vector<std::string>;
using extra_args_t = std::unordered_map<std::string, c10::IValue>;

struct FallbackPair {
  CUDAEventStub cuda_event_start_ = nullptr;
  CUDAEventStub cuda_event_end_ = nullptr;
};

template <>
struct ExtraFields<EventType::TorchOp> : TorchOpBasicFields {
  ExtraFields(
      TorchOpBasicFields&& f,
      time_t end_time_ns,
      Inputs&& inputs,
      jit_stack_t&& jit_stack,
      jit_modules_t&& jit_modules,
      extra_args_t&& extra_args,
      FallbackPair&& gpu_fallback)
      : TorchOpBasicFields(std::move(f)),
        end_time_ns_{end_time_ns},
        inputs_{std::move(inputs)},
        jit_stack_{std::move(jit_stack)},
        jit_modules_{std::move(jit_modules)},
        extra_args_{std::move(extra_args)},
        gpu_fallback_{std::move(gpu_fallback)} {}

  time_t end_time_ns_;
  Inputs inputs_;
  jit_stack_t jit_stack_;
  jit_modules_t jit_modules_;
  extra_args_t extra_args_;
  FallbackPair gpu_fallback_;
};

template <>
struct ExtraFields<EventType::Backend> {
  int64_t start_time_us_;
  int64_t end_time_us_;
  int64_t debug_handle_;
  at::RecordScope scope_;
  std::string name_;
  std::string backend_;
  jit_stack_t jit_stack_;
  jit_modules_t jit_modules_;
};

template <>
struct ExtraFields<EventType::Allocation> {
  torch::profiler::impl::approx_time_t start_time_;
  void* ptr_;
  int64_t alloc_size_;
  int64_t total_allocated_;
  int64_t total_reserved_;
  c10::DeviceType device_type_;
  c10::DeviceIndex device_index_;
};

// For performance.
static_assert(
    std::is_pod<ExtraFields<EventType::Allocation>>::value,
    "Non-POD member of ExtraFields<EventType::Allocation>.");

struct TORCH_API Result : public std::enable_shared_from_this<Result> {
  template <typename... Args>
  [[nodiscard]] static std::shared_ptr<Result> create(Args... args) {
    return std::shared_ptr<Result>(new Result(std::forward<Args>(args)...));
  }

  std::string name() const;
  torch::profiler::impl::kineto::KinetoActivityType kinetoType() const;
  uint64_t correlationID() const;
  int64_t endTimeNS() const;
  uint64_t endTID() const;
  c10::DeviceType deviceType() const;

  int64_t start_time_ns_;
  uint64_t start_tid_;
  kineto::DeviceAndResource kineto_info_;
  c10::variant<
      ExtraFields<EventType::TorchOp>,
      ExtraFields<EventType::Backend>,
      ExtraFields<EventType::Allocation>>
      extra_fields_;

  std::weak_ptr<Result> parent_;
  std::vector<std::shared_ptr<Result>> children_;
  bool finished_{false};

 private:
  template <EventType E>
  Result(
      int64_t start_time_ns,
      uint64_t start_tid,
      kineto::DeviceAndResource kineto_info,
      ExtraFields<E>&& extra_fields)
      : start_time_ns_{start_time_ns},
        start_tid_{start_tid},
        kineto_info_{kineto_info},
        extra_fields_{std::move(extra_fields)} {}
};

struct KinetoObserverContext : public at::ObserverContext {
  struct Event {
    TorchOpBasicFields basic_fields_;
    approx_time_t start_time_;

    // Set in the exit callback.
    approx_time_t end_time_{std::numeric_limits<approx_time_t>::min()};
  };

  explicit KinetoObserverContext(Event* event) : event_{event} {}

  Event* event_;
  FallbackPair* fallback_{nullptr};
};

constexpr int IO_ENCODER_DEFAULT_BLOCK_SIZE = 1024;

// InputOutputEncoder
// Stores each op_events' shapes and dtypes into a contiguous AppendOnlyList
// so that we no longer create vectors for shapes and dtypes on every op.
// Those vectors can be created during post-processing.
class InputOutputEncoder final {
 public:
  void push(c10::ArrayRef<const c10::IValue> values);

  // Used during post-processing to create vectors for shapes and dtype.
  auto getNextShapesAndDtypes();

  void clear();

 private:
  enum class Tag {
    Tensor = 0,
    UndefinedTensor,
    TensorListBegin, // TODO: generalize to other lists.
    Scalar,
    Other,
    TERMINATOR
  };

  struct TensorMetadata {
    void* ptr_;
    c10::ScalarType dtype_;
    uint32_t dim_;
  };

  void push(const at::Tensor& t);

  AppendOnlyList<Tag, IO_ENCODER_DEFAULT_BLOCK_SIZE> tags_;
  AppendOnlyList<TensorMetadata, IO_ENCODER_DEFAULT_BLOCK_SIZE>
      tensor_metadata_;
  AppendOnlyList<int64_t, IO_ENCODER_DEFAULT_BLOCK_SIZE> tensor_sizes_;
};

namespace python_tracer {
/*
Libtorch does not depend on Python (e.g. cannot #include <Python.h>); however
when we call the profiler from libtorch_python we need the profiler to be able
to ingest the data that we collect from the Python tracer. (`PyEval_SetProfile`)

In order to solve this dependency issue we define a virtual base and a function
to register a getter. The python tracer then implements these functions and
exposes itself by calling `registerTracer` from `torch/csrc/autograd/init.cpp`.
This pattern of registration for faux python dependencies in libtorch is common
in the PyTorch codebase.
*/
enum CallType { kPyCall = 0, kPyModuleCall, kCCall };

struct TORCH_API PyTraceEvent {
  int64_t startTime_;
  int64_t endTime_;
  std::string name_;

  uint64_t thread_id_;
  PyTraceEvent* parent_;
  CallType call_type_;
  size_t module_id_;  // Only set call_type_ == kPyModuleCall

  // Index in the list of raw call and return events. This allows one to
  // convert a vector of PyTraceEvents back into the constituent call and
  // return events, even when events share the same timestamp.
  size_t call_idx_;
  size_t return_idx_;
};

struct TORCH_API PythonTracerBase {
  static PythonTracerBase& get();
  virtual ~PythonTracerBase() = default;

  virtual void start() = 0;
  virtual void stop() = 0;
  virtual std::vector<std::unique_ptr<PyTraceEvent>> getEvents() = 0;
  virtual void clear() = 0;
};

using GetFn = PythonTracerBase& (*)();
TORCH_API void registerTracer(GetFn get_tracer);
} // namespace python_tracer

class TORCH_API ThreadLocalSubqueue {
 public:
  ThreadLocalSubqueue(const uint64_t tid, const ProfilerConfig& config);

  std::unique_ptr<KinetoObserverContext> begin_op(
      const at::RecordFunction& fn,
      uint64_t correlation_id);

  template <class... Args>
  void emplace_backend_event(Args&&... args) {
    backend_events_.emplace_back(std::forward<Args>(args)...);
  }

  template <class... Args>
  void emplace_allocation_event(Args&&... args) {
    allocations_.emplace_back(std::forward<Args>(args)...);
  }

  uint64_t tid() const {
    return tid_;
  }

  const kineto::DeviceAndResource& kineto_info() const {
    return kineto_info_;
  }

 private:
  uint64_t tid_;
  ProfilerConfig config_;
  kineto::DeviceAndResource kineto_info_;

  friend class RecordQueue;
  // See `containers.h` for block size benchmarks.
  static constexpr size_t BlockSize = 512;
  AppendOnlyList<KinetoObserverContext::Event, BlockSize> op_events_;

  // report_input_shapes
  InputOutputEncoder inputs_outputs_;

  // with_stack
  AppendOnlyList<jit_stack_t, BlockSize> jit_stack_;
<<<<<<< HEAD
=======
  AppendOnlyList<std::pair<python_tracer::TraceKey, approx_time_t>, BlockSize>
      py_calls_;
>>>>>>> c10908cd

  // with_modules
  AppendOnlyList<jit_modules_t, BlockSize> jit_modules_;

  // with_flops
  AppendOnlyList<extra_args_t, BlockSize> extra_args_;

  // ProfilerState::KINETO_GPU_FALLBACK
  AppendOnlyList<FallbackPair, BlockSize> gpu_fallback_;

  // reportBackendEventToActiveKinetoProfiler
  AppendOnlyList<ExtraFields<EventType::Backend>, BlockSize> backend_events_;

  // reportMemoryUsage
  AppendOnlyList<ExtraFields<EventType::Allocation>, BlockSize> allocations_;
};

class TORCH_API RecordQueue {
 public:
  explicit RecordQueue(const ProfilerConfig& config);

  ThreadLocalSubqueue* getSubqueue();

  // NB: This is a destructive operation.
  std::vector<std::shared_ptr<Result>> getRecords(
      std::function<time_t(approx_time_t)> time_converter);

 private:
  uint32_t id_;
  ProfilerConfig config_;
<<<<<<< HEAD
  ska::flat_hash_map<uint64_t, std::unique_ptr<ThreadLocalSubqueue>> sub_queues_;
=======
  std::set<ActivityType> activities_;
  ska::flat_hash_map<uint64_t, std::unique_ptr<ThreadLocalSubqueue>>
      sub_queues_;
>>>>>>> c10908cd
  std::mutex sub_queue_mutex_;
};

} // namespace impl
} // namespace profiler
} // namespace torch<|MERGE_RESOLUTION|>--- conflicted
+++ resolved
@@ -10,10 +10,12 @@
 #include <c10/core/DeviceType.h>
 #include <c10/macros/Macros.h>
 #include <c10/util/flat_hash_map.h>
+#include <c10/util/strong_type.h>
 #include <c10/util/variant.h>
 #include <torch/csrc/profiler/containers.h>
 #include <torch/csrc/profiler/kineto_shim.h>
 #include <torch/csrc/profiler/util.h>
+#include <torch/csrc/utils/python_stub.h>
 
 namespace torch {
 namespace profiler {
@@ -22,7 +24,9 @@
 enum class EventType : uint8_t {
   TorchOp = 0,
   Backend,
-  Allocation
+  Allocation,
+  PyCall,
+  PyCCall
 };
 
 template <EventType>
@@ -109,6 +113,73 @@
     std::is_pod<ExtraFields<EventType::Allocation>>::value,
     "Non-POD member of ExtraFields<EventType::Allocation>.");
 
+struct PyFrameState {
+  int line_no_;
+  at::StringView filename_;
+  at::StringView funcname_;
+};
+
+template <typename T, typename Tag>
+using strong_t = strong::
+    type<T, Tag, strong::regular, strong::convertible_to<T>, strong::hashable>;
+
+using PyModuleSelf = strong_t<PyObject*, struct PyModuleSelf_>;
+using PyModuleCls = strong_t<PyObject*, struct PyModuleCls_>;
+using PyCFunction = strong_t<PyObject*, struct PyCFunction_>;
+
+struct NNModuleInfo {
+  PyModuleSelf self_;
+  PyModuleCls cls_;
+  at::StringView cls_name_;
+
+  // Indicates that `self_` is the kth instance of `cls_` observed.
+  size_t id_{std::numeric_limits<size_t>::max()};
+};
+
+struct PyExtraFieldsBase {
+  PyExtraFieldsBase(time_t end_time_ns, size_t python_tid, PyFrameState caller)
+      : end_time_ns_{end_time_ns}, python_tid_{python_tid}, caller_{caller} {}
+
+  time_t end_time_ns_;
+  size_t python_tid_;
+  PyFrameState caller_;
+
+  // kth python event observed. (Used by TensorBoard)
+  size_t id_{std::numeric_limits<size_t>::max()};
+};
+
+template <>
+struct ExtraFields<EventType::PyCall> : public PyExtraFieldsBase {
+  using args_t = std::pair<PyFrameState, c10::optional<NNModuleInfo>>;
+
+  ExtraFields(
+      time_t end_time_ns,
+      size_t python_tid,
+      PyFrameState caller,
+      args_t args)
+      : PyExtraFieldsBase(end_time_ns, python_tid, caller),
+        callsite_{args.first},
+        module_{args.second} {}
+
+  PyFrameState callsite_;
+  c10::optional<NNModuleInfo> module_;
+};
+
+template <>
+struct ExtraFields<EventType::PyCCall> : public PyExtraFieldsBase {
+  using args_t = at::StringView;
+
+  ExtraFields(
+      time_t end_time_ns,
+      size_t python_tid,
+      PyFrameState caller,
+      args_t args)
+      : PyExtraFieldsBase(end_time_ns, python_tid, caller),
+        function_name_{args} {}
+
+  at::StringView function_name_;
+};
+
 struct TORCH_API Result : public std::enable_shared_from_this<Result> {
   template <typename... Args>
   [[nodiscard]] static std::shared_ptr<Result> create(Args... args) {
@@ -128,7 +199,9 @@
   c10::variant<
       ExtraFields<EventType::TorchOp>,
       ExtraFields<EventType::Backend>,
-      ExtraFields<EventType::Allocation>>
+      ExtraFields<EventType::Allocation>,
+      ExtraFields<EventType::PyCall>,
+      ExtraFields<EventType::PyCCall>>
       extra_fields_;
 
   std::weak_ptr<Result> parent_;
@@ -202,6 +275,7 @@
   AppendOnlyList<int64_t, IO_ENCODER_DEFAULT_BLOCK_SIZE> tensor_sizes_;
 };
 
+class RecordQueue;
 namespace python_tracer {
 /*
 Libtorch does not depend on Python (e.g. cannot #include <Python.h>); however
@@ -214,32 +288,30 @@
 This pattern of registration for faux python dependencies in libtorch is common
 in the PyTorch codebase.
 */
-enum CallType { kPyCall = 0, kPyModuleCall, kCCall };
-
-struct TORCH_API PyTraceEvent {
-  int64_t startTime_;
-  int64_t endTime_;
-  std::string name_;
-
-  uint64_t thread_id_;
-  PyTraceEvent* parent_;
-  CallType call_type_;
-  size_t module_id_;  // Only set call_type_ == kPyModuleCall
-
-  // Index in the list of raw call and return events. This allows one to
-  // convert a vector of PyTraceEvents back into the constituent call and
-  // return events, even when events share the same timestamp.
-  size_t call_idx_;
-  size_t return_idx_;
+
+using TraceKey = strong::type<
+    uint64_t,
+    struct TraceKey_,
+    strong::regular,
+    strong::hashable,
+    strong::ostreamable>;
+
+struct CompressedEvent {
+  TraceKey key_;
+  uint64_t system_tid_;
+  kineto::DeviceAndResource kineto_info_;
+  time_t enter_t_;
 };
 
 struct TORCH_API PythonTracerBase {
   static PythonTracerBase& get();
   virtual ~PythonTracerBase() = default;
 
-  virtual void start() = 0;
+  virtual void start(RecordQueue* queue) = 0;
   virtual void stop() = 0;
-  virtual std::vector<std::unique_ptr<PyTraceEvent>> getEvents() = 0;
+  virtual std::vector<std::shared_ptr<Result>> getEvents(
+      std::function<time_t(approx_time_t)> time_converter,
+      std::vector<CompressedEvent>& enters) = 0;
   virtual void clear() = 0;
 };
 
@@ -263,6 +335,11 @@
   template <class... Args>
   void emplace_allocation_event(Args&&... args) {
     allocations_.emplace_back(std::forward<Args>(args)...);
+  }
+
+  template <class... Args>
+  void emplace_py_call(Args&&... args) {
+    py_calls_.emplace_back(std::forward<Args>(args)...);
   }
 
   uint64_t tid() const {
@@ -288,11 +365,8 @@
 
   // with_stack
   AppendOnlyList<jit_stack_t, BlockSize> jit_stack_;
-<<<<<<< HEAD
-=======
   AppendOnlyList<std::pair<python_tracer::TraceKey, approx_time_t>, BlockSize>
       py_calls_;
->>>>>>> c10908cd
 
   // with_modules
   AppendOnlyList<jit_modules_t, BlockSize> jit_modules_;
@@ -312,9 +386,11 @@
 
 class TORCH_API RecordQueue {
  public:
-  explicit RecordQueue(const ProfilerConfig& config);
-
+  RecordQueue(const ProfilerConfig& config, std::set<ActivityType> activities);
+
+  bool tracePython() const;
   ThreadLocalSubqueue* getSubqueue();
+  void stop();
 
   // NB: This is a destructive operation.
   std::vector<std::shared_ptr<Result>> getRecords(
@@ -323,13 +399,9 @@
  private:
   uint32_t id_;
   ProfilerConfig config_;
-<<<<<<< HEAD
-  ska::flat_hash_map<uint64_t, std::unique_ptr<ThreadLocalSubqueue>> sub_queues_;
-=======
   std::set<ActivityType> activities_;
   ska::flat_hash_map<uint64_t, std::unique_ptr<ThreadLocalSubqueue>>
       sub_queues_;
->>>>>>> c10908cd
   std::mutex sub_queue_mutex_;
 };
 
