// define constants like M_PI and C keywords for MSVC
#ifdef _MSC_VER
#define _USE_MATH_DEFINES
#include <math.h>
#endif

#include <ATen/ATen.h>
#include <ATen/Dispatch.h>
#include <ATen/ExpandUtils.h>
#include <ATen/NativeFunctions.h>
#include <ATen/LegacyTHFunctionsCPU.h>
#include <ATen/MemoryOverlap.h>
#include <ATen/WrapDimUtils.h>

#include <ATen/CPUApplyUtils.h>
#include <ATen/Parallel.h>
#include <ATen/native/UnaryOps.h>
#include <ATen/native/TensorIterator.h>
#include <ATen/NamedTensorUtils.h>

#include <algorithm>
#include <cmath>
#include <functional>
#include <numeric>
#include <vector>

#include <map>

namespace at {
namespace native {

// NOTE: These are helper functions that reduce redundant code in implementing the most typical kind of unary operators.
// YOU ARE NOT OBLIGED TO USE THESE HELPERS---if you're writing something more specialized, please don't try to make
// them work for your case, but just write something new instead. Here we use helper functions instead of a flat fat
// macro that implements everything, because the former allows some simple preprocessing that are unique to some
// operators (more is forseeable) and is more flexible and elegant than the latter.
template <typename Stub>
static inline Tensor& unary_op_impl_out(Tensor& result, const Tensor& self, Stub& stub) {
  auto iter = TensorIterator::unary_op(result, self,
    /*check_mem_overlap=*/true);
  stub(iter.device_type(), iter);
  return result;
}

// out_impl passed into unary_op_impl and unary_op_impl_  must go through at:: device dispatch
// otherwise it won't dispatch to out-of-source devices like XLA.
// For example it must be at::bitwise_not_out instead of bitwise_not_out(which is at::native!).
template <typename OutImpl>
static inline Tensor unary_op_impl(const Tensor& self, OutImpl& out_impl) {
  Tensor result = at::empty({0}, self.options());
  return out_impl(result, self);
}

template <typename OutImpl>
static inline Tensor& unary_op_impl_(Tensor& self, OutImpl& out_impl) {
  return out_impl(self, self);
}

Tensor& bitwise_not_out(Tensor& result, const Tensor& self) { return unary_op_impl_out(result, self, bitwise_not_stub); }
Tensor bitwise_not(const Tensor& self) { return unary_op_impl(self, at::bitwise_not_out); }
Tensor& bitwise_not_(Tensor& self) { return unary_op_impl_(self, at::bitwise_not_out); }

Tensor& ceil_out(Tensor& result, const Tensor& self) { return unary_op_impl_out(result, self, ceil_stub); }
Tensor ceil(const Tensor& self) { return unary_op_impl(self, at::ceil_out); }
Tensor& ceil_(Tensor& self) { return unary_op_impl_(self, at::ceil_out); }

Tensor& erfinv_out(Tensor& result, const Tensor& self) { return unary_op_impl_out(result, self, erfinv_stub); }
Tensor erfinv(const Tensor& self) { return unary_op_impl(self, at::erfinv_out); }
Tensor& erfinv_(Tensor& self) { return unary_op_impl_(self, at::erfinv_out); }

<<<<<<< HEAD
Tensor& round_out(Tensor& result, const Tensor& self) { return unary_op_impl_out(result, self, round_stub); }
Tensor round(const Tensor& self) { return unary_op_impl(self, at::round_out); }
Tensor& round_(Tensor& self) { return unary_op_impl_(self, at::round_out); }
=======
Tensor& digamma_out(Tensor& result, const Tensor& self) { return unary_op_impl_out(result, self, digamma_stub); }
Tensor digamma(const Tensor& self) { return unary_op_impl(self, digamma_out); }
Tensor& digamma_(Tensor& self) { return unary_op_impl_(self, digamma_out); }
>>>>>>> e4d8826c

Tensor& neg_out(Tensor& result, const Tensor& self) {
  TORCH_CHECK(self.scalar_type() != kBool,
              "Negation, the `-` operator, on a bool tensor is not supported. "
              "If you are trying to invert a mask, use the `~` or `logical_not()` operator instead.");
  return unary_op_impl_out(result, self, neg_stub);
}
Tensor neg(const Tensor& self) { return unary_op_impl(self, at::neg_out); }
Tensor& neg_(Tensor& self) { return unary_op_impl_(self, at::neg_out); }

Tensor logical_not(const Tensor& self) {
  Tensor result = at::empty({0}, self.options().dtype(kBool));
  return at::logical_not_out(result, self);
}

Tensor& logical_not_(Tensor& self) {
  return at::logical_not_out(self, self);
}

Tensor& logical_not_out(Tensor& result, const Tensor& self) {
  TensorIterator iter;
  iter.dont_compute_common_dtype();
  iter.set_check_mem_overlap(true);
  iter.add_output(result);
  iter.add_input(self);
  iter.build();
  logical_not_stub(iter.device_type(), iter);
  return result;
}

Tensor clamp(const Tensor& self, optional<Scalar> min, optional<Scalar> max) {
  Tensor result = at::empty({0}, self.options());
  return clamp_out(result, self, min, max);
}

Tensor clamp_max(const Tensor& self, Scalar max) {
  Tensor result = at::empty({0}, self.options());
  return clamp_max_out(result, self, max);
}

Tensor clamp_min(const Tensor& self, Scalar min) {
  Tensor result = at::empty({0}, self.options());
  return clamp_min_out(result, self, min);
}

Tensor& _clamp__cpu(Tensor& self, optional<Scalar> min, optional<Scalar> max) {
  return clamp_out(self, self, min, max);
}

Tensor polygamma(int64_t n, const Tensor& self) {
  Tensor result = at::empty({0}, self.options());
  at::polygamma_out(result, n, self);
  return result;
}
Tensor& polygamma_(Tensor& self, int64_t n) {
  return at::polygamma_out(self, n, self);
}
Tensor& polygamma_out(Tensor& result, int64_t n, const Tensor& self) {
  auto iter = TensorIterator::unary_op(result, self,
    /*check_mem_overlap=*/true);
  polygamma_stub(iter.device_type(), iter, n);
  return result;
}

Tensor& _clamp_out_cpu(
    Tensor& result,
    const Tensor& self,
    optional<Scalar> min,
    optional<Scalar> max) {
  if (min && max) {
    checkBackend("clamp", result, Backend::CPU);
    auto iter = TensorIterator::unary_op(result, self,
        /*check_mem_overlap=*/true);
    clamp_stub(iter.device_type(), iter, *min, *max);
  } else if (max) {
    clamp_max_out(result, self, *max);
  } else if (min) {
    clamp_min_out(result, self, *min);
  } else {
    AT_ERROR("At least one of 'min' or 'max' must not be None");
  }
  return result;
}

Tensor& _clamp_max__cpu(Tensor& self, Scalar max) {
  return clamp_max_out(self, self, max);
}

Tensor& _clamp_max_out_cpu(Tensor& result, const Tensor& self, Scalar max) {
  checkBackend("clamp_max", result, Backend::CPU);
  auto iter = TensorIterator::unary_op(result, self,
      /*check_mem_overlap=*/true);
  clamp_max_stub(iter.device_type(), iter, max);
  return result;
}

Tensor& _clamp_min__cpu(Tensor& self, Scalar min) {
  return clamp_min_out(self, self, min);
}

Tensor& _clamp_min_out_cpu(Tensor& result, const Tensor& self, Scalar min) {
  checkBackend("clamp_min", result, Backend::CPU);
  auto iter = TensorIterator::unary_op(result, self,
      /*check_mem_overlap=*/true);
  clamp_min_stub(iter.device_type(), iter, min);
  return result;
}

Tensor sign(const Tensor& self) {
    Tensor result = at::empty({0}, self.options());
    return at::sign_out(result, self);
}

Tensor& sign_(Tensor& self) {
    return at::sign_out(self, self);
}

Tensor& sign_out(Tensor& result, const Tensor& self) {
    checkBackend("sign", result, self.type().backend());
    auto iter = TensorIterator::unary_op(result, self,
      /*check_internal_overlap=*/true);
    sign_stub(iter.device_type(), iter);
    return result;
}

Tensor mvlgamma(const Tensor& self, int64_t p) {
  TORCH_CHECK(at::isFloatingType(self.scalar_type()),
           "mvlgamma is not implemented for ", self.type());
  TORCH_CHECK((self > 0.5 * (p - 1.)).all().item<uint8_t>(),
           "Condition for computing multivariate log-gamma not met");
  TORCH_CHECK(p >= 1, "p has to be greater than or equal to 1");
  Tensor args = native::arange(-p / 2. + 0.5, 0.5, 0.5, self.options());
  args = args.add(self.unsqueeze(-1));
  return args.lgamma_().sum(-1).add_(p * (p - 1) * std::log(M_PI) / 4.);
}

Tensor& mvlgamma_(Tensor& self, int64_t p) {
  TORCH_CHECK(at::isFloatingType(self.scalar_type()),
           "mvlgamma is not implemented for ", self.type());
  TORCH_CHECK((self > 0.5 * (p - 1.)).all().item<uint8_t>(),
           "Condition for computing multivariate log-gamma not met");
  TORCH_CHECK(p >= 1, "p has to be greater than or equal to 1");
  Tensor args = native::arange(-p / 2. + 0.5, 0.5, 0.5, self.options());
  args = args.add(self.unsqueeze(-1));
  return self.copy_(args.lgamma_().sum(-1).add_(p * (p - 1) * std::log(M_PI) / 4.));
}

inline void propagate_names_if_namedtensor_enabled(Tensor& result, const Tensor& src) {
#ifdef BUILD_NAMEDTENSOR
  at::namedinference::propagate_names(result, src);
#endif
}

// NB: If you use this macro, you may also need to add a CUDA forwarding
// stub in CUDAUnaryOps

#define IMPLEMENT_UNARY_OP_CORE(op)                                    \
  Tensor op(const Tensor& self) {                                      \
    Tensor result = at::empty({0}, self.options());                    \
    at::op##_out(result, self);                                        \
    return result;                                                     \
  }

#define IMPLEMENT_UNARY_OP_OUT_INPLACE(op, prefix, device)             \
  Tensor& _##op##__##prefix(Tensor& self) {                            \
    return at::op##_out(self, self);                                   \
  }                                                                    \
  Tensor& _##op##_out_##prefix(Tensor& result, const Tensor& self) {   \
    checkBackend(#op, result, Backend::device);                        \
    auto iter = TensorIterator::unary_op(result, self,                 \
      /*check_mem_overlap=*/true);                                     \
    op##_stub(iter.device_type(), iter);                               \
    return result;                                                     \
  }

#define IMPLEMENT_UNARY_OP_VEC(op)                                     \
  IMPLEMENT_UNARY_OP_CORE(op)                                          \
  IMPLEMENT_UNARY_OP_OUT_INPLACE(op, cpu, CPU)

#define IMPLEMENT_UNARY_OP_VEC_CUDA(op)                                \
  IMPLEMENT_UNARY_OP_CORE(op)                                          \
  IMPLEMENT_UNARY_OP_OUT_INPLACE(op, cuda, CUDA)

IMPLEMENT_UNARY_OP_VEC(abs)
IMPLEMENT_UNARY_OP_VEC(acos)
IMPLEMENT_UNARY_OP_VEC(asin)
IMPLEMENT_UNARY_OP_VEC(atan)
IMPLEMENT_UNARY_OP_VEC(cos)
IMPLEMENT_UNARY_OP_VEC(cosh)
IMPLEMENT_UNARY_OP_VEC(erf)
IMPLEMENT_UNARY_OP_VEC(erfc)
IMPLEMENT_UNARY_OP_VEC(exp)
IMPLEMENT_UNARY_OP_VEC(expm1)
IMPLEMENT_UNARY_OP_VEC(floor)
IMPLEMENT_UNARY_OP_VEC(frac)
IMPLEMENT_UNARY_OP_VEC(log)
IMPLEMENT_UNARY_OP_VEC(log10)
IMPLEMENT_UNARY_OP_VEC(log1p)
IMPLEMENT_UNARY_OP_VEC(log2)
IMPLEMENT_UNARY_OP_VEC(reciprocal)
IMPLEMENT_UNARY_OP_VEC(rsqrt)
IMPLEMENT_UNARY_OP_VEC(sigmoid)
IMPLEMENT_UNARY_OP_VEC(sin)
IMPLEMENT_UNARY_OP_VEC(sinh)
IMPLEMENT_UNARY_OP_VEC(sqrt)
IMPLEMENT_UNARY_OP_VEC(tan)
IMPLEMENT_UNARY_OP_VEC(tanh)
IMPLEMENT_UNARY_OP_VEC(trunc)

DEFINE_DISPATCH(abs_stub);
DEFINE_DISPATCH(acos_stub);
DEFINE_DISPATCH(asin_stub);
DEFINE_DISPATCH(atan_stub);
DEFINE_DISPATCH(bitwise_not_stub);
DEFINE_DISPATCH(ceil_stub);
DEFINE_DISPATCH(clamp_stub);
DEFINE_DISPATCH(clamp_max_stub);
DEFINE_DISPATCH(clamp_min_stub);
DEFINE_DISPATCH(cos_stub);
DEFINE_DISPATCH(cosh_stub);
DEFINE_DISPATCH(digamma_stub);
DEFINE_DISPATCH(erf_stub);
DEFINE_DISPATCH(erfc_stub);
DEFINE_DISPATCH(erfinv_stub);
DEFINE_DISPATCH(exp_stub);
DEFINE_DISPATCH(expm1_stub);
DEFINE_DISPATCH(floor_stub);
DEFINE_DISPATCH(frac_stub);
DEFINE_DISPATCH(log_stub);
DEFINE_DISPATCH(log10_stub);
DEFINE_DISPATCH(log1p_stub);
DEFINE_DISPATCH(log2_stub);
DEFINE_DISPATCH(logical_not_stub);
DEFINE_DISPATCH(neg_stub);
DEFINE_DISPATCH(polygamma_stub);
DEFINE_DISPATCH(reciprocal_stub);
DEFINE_DISPATCH(round_stub);
DEFINE_DISPATCH(rsqrt_stub);
DEFINE_DISPATCH(sigmoid_stub);
DEFINE_DISPATCH(sign_stub);
DEFINE_DISPATCH(sin_stub);
DEFINE_DISPATCH(sinh_stub);
DEFINE_DISPATCH(sqrt_stub);
DEFINE_DISPATCH(tan_stub);
DEFINE_DISPATCH(tanh_stub);
DEFINE_DISPATCH(trunc_stub);
}
} // namespace at<|MERGE_RESOLUTION|>--- conflicted
+++ resolved
@@ -68,15 +68,13 @@
 Tensor erfinv(const Tensor& self) { return unary_op_impl(self, at::erfinv_out); }
 Tensor& erfinv_(Tensor& self) { return unary_op_impl_(self, at::erfinv_out); }
 
-<<<<<<< HEAD
 Tensor& round_out(Tensor& result, const Tensor& self) { return unary_op_impl_out(result, self, round_stub); }
 Tensor round(const Tensor& self) { return unary_op_impl(self, at::round_out); }
-Tensor& round_(Tensor& self) { return unary_op_impl_(self, at::round_out); }
-=======
+Tensor& round_(Tensor& self) { return unary_op_impl_(self, at::round_out);
+
 Tensor& digamma_out(Tensor& result, const Tensor& self) { return unary_op_impl_out(result, self, digamma_stub); }
 Tensor digamma(const Tensor& self) { return unary_op_impl(self, digamma_out); }
 Tensor& digamma_(Tensor& self) { return unary_op_impl_(self, digamma_out); }
->>>>>>> e4d8826c
 
 Tensor& neg_out(Tensor& result, const Tensor& self) {
   TORCH_CHECK(self.scalar_type() != kBool,
