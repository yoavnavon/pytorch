--- conflicted
+++ resolved
@@ -1,31 +1,29 @@
 #include <torch/csrc/python_headers.h>
 
+#include <libshm.h>
 #include <cstdlib>
-#include <libshm.h>
 
+#include <pybind11/detail/common.h>
+#include <pybind11/functional.h>
 #include <pybind11/pybind11.h>
+#include <pybind11/pytypes.h>
 #include <pybind11/stl.h>
-#include <pybind11/detail/common.h>
-#include <pybind11/pytypes.h>
-#include <pybind11/functional.h>
 #include <pybind11/stl_bind.h>
 
-#include <Python.h>  // NOLINT
+#include <Python.h> // NOLINT
+#include <torch/csrc/jit/mobile/flatbuffer_loader.h>
 #include <torch/csrc/jit/python/module_python.h>
 #include <torch/csrc/jit/python/python_ivalue.h>
 #include <torch/csrc/jit/python/python_sugared_value.h>
-#include <torch/csrc/jit/mobile/flatbuffer_loader.h>
 #include <torch/csrc/jit/serialization/flatbuffer_serializer.h>
 #include <torch/csrc/jit/serialization/flatbuffer_serializer_jit.h>
 
 namespace py = pybind11;
 
 static std::shared_ptr<char> copyStr(const std::string& bytes) {
-  size_t size = (bytes.size() / FLATBUFFERS_MAX_ALIGNMENT + 1) * FLATBUFFERS_MAX_ALIGNMENT;
+  size_t size = (bytes.size() / FLATBUFFERS_MAX_ALIGNMENT + 1) *
+      FLATBUFFERS_MAX_ALIGNMENT;
 #ifdef _WIN32
-<<<<<<< HEAD
-  std::shared_ptr<char> bytes_copy(static_cast<char*>(_aligned_malloc(size, FLATBUFFERS_MAX_ALIGNMENT)), _aligned_free);
-=======
   std::shared_ptr<char> bytes_copy(
       static_cast<char*>(_aligned_malloc(size, FLATBUFFERS_MAX_ALIGNMENT)),
       _aligned_free);
@@ -34,57 +32,52 @@
   ::posix_memalign(&p, FLATBUFFERS_MAX_ALIGNMENT, size);
   TORCH_INTERNAL_ASSERT(p, "Could not allocate memory for flatbuffer");
   std::shared_ptr<char> bytes_copy(static_cast<char*>(p), free);
->>>>>>> b34b192d
 #else
-  std::shared_ptr<char> bytes_copy(static_cast<char*>(aligned_alloc(FLATBUFFERS_MAX_ALIGNMENT, size)), free);
+  std::shared_ptr<char> bytes_copy(
+      static_cast<char*>(aligned_alloc(FLATBUFFERS_MAX_ALIGNMENT, size)), free);
 #endif
   memcpy(bytes_copy.get(), bytes.data(), bytes.size());
   return bytes_copy;
 }
 
-
-
 extern "C"
 #ifdef _WIN32
-__declspec(dllexport)
+    __declspec(dllexport)
 #endif
-PyObject* initModuleFlatbuffer() {
+        PyObject* initModuleFlatbuffer() {
   using namespace torch::jit;
-  PyMethodDef m[] = {{nullptr, nullptr, 0, nullptr}};  // NOLINT
+  PyMethodDef m[] = {{nullptr, nullptr, 0, nullptr}}; // NOLINT
   static struct PyModuleDef torchmodule = {
-     PyModuleDef_HEAD_INIT,
-     "torch._C_flatbuffer",
-     nullptr,
-     -1,
-     m,
-  };  // NOLINT
+      PyModuleDef_HEAD_INIT,
+      "torch._C_flatbuffer",
+      nullptr,
+      -1,
+      m,
+  }; // NOLINT
   PyObject* module = PyModule_Create(&torchmodule);
   auto pym = py::handle(module).cast<py::module>();
-  pym.def(
-      "_load_mobile_module_from_file",
-      [](const std::string& filename) {
-        return torch::jit::load_mobile_module_from_file(filename);
-      });
-  pym.def(
-      "_load_mobile_module_from_bytes",
-      [](const std::string& bytes) {
-        auto bytes_copy = copyStr(bytes);
-        return torch::jit::parse_and_initialize_mobile_module(bytes_copy, bytes.size());
-      });
-  pym.def(
-      "_load_jit_module_from_file",
-      [](const std::string& filename) {
-        return torch::jit::load_jit_module_from_file(filename);
-      });
-  pym.def(
-      "_load_jit_module_from_bytes",
-      [](const std::string& bytes) {
-        auto bytes_copy = copyStr(bytes);
-        return torch::jit::parse_and_initialize_jit_module(bytes_copy, bytes.size());
-      });
+  pym.def("_load_mobile_module_from_file", [](const std::string& filename) {
+    return torch::jit::load_mobile_module_from_file(filename);
+  });
+  pym.def("_load_mobile_module_from_bytes", [](const std::string& bytes) {
+    auto bytes_copy = copyStr(bytes);
+    return torch::jit::parse_and_initialize_mobile_module(
+        bytes_copy, bytes.size());
+  });
+  pym.def("_load_jit_module_from_file", [](const std::string& filename) {
+    ExtraFilesMap extra_files = ExtraFilesMap();
+    return torch::jit::load_jit_module_from_file(filename, extra_files);
+  });
+  pym.def("_load_jit_module_from_bytes", [](const std::string& bytes) {
+    auto bytes_copy = copyStr(bytes);
+    ExtraFilesMap extra_files = ExtraFilesMap();
+    return torch::jit::parse_and_initialize_jit_module(
+        bytes_copy, bytes.size(), extra_files);
+  });
   pym.def(
       "_save_mobile_module",
-      [](const torch::jit::mobile::Module& module, const std::string& filename) {
+      [](const torch::jit::mobile::Module& module,
+         const std::string& filename) {
         return torch::jit::save_mobile_module(module, filename);
       });
   pym.def(
@@ -96,13 +89,15 @@
       "_save_mobile_module_to_bytes",
       [](const torch::jit::mobile::Module& module) {
         auto detached_buffer = torch::jit::save_mobile_module_to_bytes(module);
-        return py::bytes(reinterpret_cast<char*>(detached_buffer.data()), detached_buffer.size());
+        return py::bytes(
+            reinterpret_cast<char*>(detached_buffer.data()),
+            detached_buffer.size());
       });
-  pym.def(
-      "_save_jit_module_to_bytes",
-      [](const torch::jit::Module& module) {
-        auto detached_buffer = torch::jit::save_jit_module_to_bytes(module);
-        return py::bytes(reinterpret_cast<char*>(detached_buffer.data()), detached_buffer.size());
-      });
+  pym.def("_save_jit_module_to_bytes", [](const torch::jit::Module& module) {
+    auto detached_buffer = torch::jit::save_jit_module_to_bytes(module);
+    return py::bytes(
+        reinterpret_cast<char*>(detached_buffer.data()),
+        detached_buffer.size());
+  });
   return module;
 }