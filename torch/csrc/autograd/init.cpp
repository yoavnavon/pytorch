--- conflicted
+++ resolved
@@ -285,7 +285,7 @@
             "allow_tf32_cublas",
             &ExtraFields<EventType::TorchOp>::allow_tf32_cublas_);
     py::class_<Inputs>(m, "_Inputs")
-<<<<<<< HEAD
+        .def_readonly("shapes", &Inputs::shapes_)
         .def_readonly("dtypes", &Inputs::dtypes_)
         .def_property_readonly(
             "ivalues",
@@ -297,11 +297,6 @@
               return list;
             })
         .def_readonly("tensor_metadata", &Inputs::tensor_metadata_);
-=======
-        .def_readonly("shapes", &Inputs::shapes_)
-        .def_readonly("tensor_metadata", &Inputs::tensor_metadata_)
-        .def_readonly("dtypes", &Inputs::dtypes_);
->>>>>>> 511508b7
 
     py::class_<TensorMetadata>(m, "_TensorMetadata")
         .def_property_readonly("layout", [](const TensorMetadata& metadata) {
